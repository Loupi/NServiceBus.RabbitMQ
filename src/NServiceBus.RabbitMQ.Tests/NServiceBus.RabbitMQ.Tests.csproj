﻿<?xml version="1.0" encoding="utf-8"?>
<Project ToolsVersion="4.0" DefaultTargets="Build" xmlns="http://schemas.microsoft.com/developer/msbuild/2003">
  <Import Project="$(MSBuildExtensionsPath)\$(MSBuildToolsVersion)\Microsoft.Common.props" Condition="Exists('$(MSBuildExtensionsPath)\$(MSBuildToolsVersion)\Microsoft.Common.props')" />
  <PropertyGroup>
    <Configuration Condition=" '$(Configuration)' == '' ">Debug</Configuration>
    <Platform Condition=" '$(Platform)' == '' ">AnyCPU</Platform>
    <ProjectGuid>{8B773CFD-E0F8-402F-AABC-04580289C76A}</ProjectGuid>
    <OutputType>Library</OutputType>
    <AppDesignerFolder>Properties</AppDesignerFolder>
    <RootNamespace>NServiceBus.Transports.RabbitMQ.Tests</RootNamespace>
    <AssemblyName>NServiceBus.Transports.RabbitMQ.Tests</AssemblyName>
    <TargetFrameworkVersion>v4.5</TargetFrameworkVersion>
    <FileAlignment>512</FileAlignment>
<<<<<<< HEAD
    <RestorePackages>true</RestorePackages>
    <SolutionDir Condition="$(SolutionDir) == '' Or $(SolutionDir) == '*Undefined*'">..\</SolutionDir>
=======
    <SolutionDir Condition="$(SolutionDir) == '' Or $(SolutionDir) == '*Undefined*'">..\</SolutionDir>
    <TargetFrameworkProfile />
>>>>>>> 47fd7325
  </PropertyGroup>
  <PropertyGroup Condition=" '$(Configuration)|$(Platform)' == 'Debug|AnyCPU' ">
    <DebugSymbols>true</DebugSymbols>
    <DebugType>full</DebugType>
    <Optimize>false</Optimize>
    <OutputPath>bin\Debug\</OutputPath>
    <DefineConstants>DEBUG;TRACE</DefineConstants>
    <ErrorReport>prompt</ErrorReport>
    <WarningLevel>4</WarningLevel>
    <TreatWarningsAsErrors>true</TreatWarningsAsErrors>
    <UseVSHostingProcess>false</UseVSHostingProcess>
    <Prefer32Bit>false</Prefer32Bit>
  </PropertyGroup>
  <PropertyGroup Condition=" '$(Configuration)|$(Platform)' == 'Release|AnyCPU' ">
    <DebugType>pdbonly</DebugType>
    <Optimize>true</Optimize>
    <OutputPath>bin\Release\</OutputPath>
    <DefineConstants>TRACE</DefineConstants>
    <ErrorReport>prompt</ErrorReport>
    <WarningLevel>4</WarningLevel>
    <UseVSHostingProcess>false</UseVSHostingProcess>
    <TreatWarningsAsErrors>true</TreatWarningsAsErrors>
    <Prefer32Bit>false</Prefer32Bit>
  </PropertyGroup>
  <PropertyGroup>
    <SignAssembly>true</SignAssembly>
  </PropertyGroup>
  <PropertyGroup>
    <AssemblyOriginatorKeyFile>NServiceBus.snk</AssemblyOriginatorKeyFile>
  </PropertyGroup>
  <ItemGroup>
    <Reference Include="FluentAssertions, Version=3.2.1.0, Culture=neutral, PublicKeyToken=33f2691a05b67b6a, processorArchitecture=MSIL">
      <SpecificVersion>False</SpecificVersion>
      <HintPath>..\packages\FluentAssertions.3.2.1\lib\net45\FluentAssertions.dll</HintPath>
    </Reference>
    <Reference Include="FluentAssertions.Core, Version=3.2.1.0, Culture=neutral, PublicKeyToken=33f2691a05b67b6a, processorArchitecture=MSIL">
      <SpecificVersion>False</SpecificVersion>
      <HintPath>..\packages\FluentAssertions.3.2.1\lib\net45\FluentAssertions.Core.dll</HintPath>
    </Reference>
    <Reference Include="Microsoft.CSharp" />
    <Reference Include="NLog">
      <HintPath>..\packages\NLog.3.1.0.0\lib\net45\NLog.dll</HintPath>
    </Reference>
    <Reference Include="NServiceBus.Core, Version=5.0.0.0, Culture=neutral, PublicKeyToken=9fc386479f8a226c, processorArchitecture=MSIL">
      <SpecificVersion>False</SpecificVersion>
      <HintPath>..\packages\NServiceBus.5.0.0\lib\net45\NServiceBus.Core.dll</HintPath>
    </Reference>
    <Reference Include="nunit.framework">
      <HintPath>..\packages\NUnit.2.6.3\lib\nunit.framework.dll</HintPath>
    </Reference>
    <Reference Include="RabbitMQ.Client">
      <HintPath>..\packages\RabbitMQ.Client.3.3.5\lib\net30\RabbitMQ.Client.dll</HintPath>
    </Reference>
    <Reference Include="System" />
    <Reference Include="System.Core" />
    <Reference Include="System.Data" />
    <Reference Include="System.Data.DataSetExtensions" />
    <Reference Include="System.Transactions" />
    <Reference Include="System.Web.Services" />
    <Reference Include="System.Xml" />
    <Reference Include="System.Xml.Linq" />
  </ItemGroup>
  <ItemGroup>
    <Compile Include="ClusteringTests\ClusteredTestContext.cs" />
    <Compile Include="ClusteringTests\when_connected_to_local_cluster_and_all_nodes_are_up.cs" />
    <Compile Include="ClusteringTests\when_connected_to_local_cluster_and_first_node_is_unavailable.cs" />
    <Compile Include="ClusteringTests\when_connected_to_local_cluster_and_nodes_start_going_down.cs" />
    <Compile Include="ConnectionString\ConnectionConfigurationTests.cs" />
    <Compile Include="ConnectionString\ConnectionStringParserTests.cs" />
    <Compile Include="RabbitMqTransportMessageExtensionsTests.cs" />
    <Compile Include="RabbitMqContext.cs" />
    <Compile Include="TestCategory.cs" />
    <Compile Include="When_consuming_messages.cs" />
    <Compile Include="When_stopping_endpoint.cs" />
    <Compile Include="When_sending_a_message_over_rabbitmq.cs" />
    <Compile Include="TransportMessageBuilder.cs" />
    <Compile Include="When_subscribed_to_a_event.cs" />
  </ItemGroup>
  <ItemGroup>
    <Content Include="ClusteringTests\readme.txt" />
  </ItemGroup>
  <ItemGroup>
    <ProjectReference Include="..\NServiceBus.RabbitMQ\NServiceBus.RabbitMQ.csproj">
      <Project>{ba731749-22c7-4025-8a4d-465ae8e02e61}</Project>
      <Name>NServiceBus.RabbitMQ</Name>
    </ProjectReference>
  </ItemGroup>
  <ItemGroup>
    <None Include="NServiceBus.snk" />
    <None Include="packages.config" />
  </ItemGroup>
  <Import Project="$(MSBuildToolsPath)\Microsoft.CSharp.targets" />
</Project><|MERGE_RESOLUTION|>--- conflicted
+++ resolved
@@ -11,13 +11,10 @@
     <AssemblyName>NServiceBus.Transports.RabbitMQ.Tests</AssemblyName>
     <TargetFrameworkVersion>v4.5</TargetFrameworkVersion>
     <FileAlignment>512</FileAlignment>
-<<<<<<< HEAD
     <RestorePackages>true</RestorePackages>
     <SolutionDir Condition="$(SolutionDir) == '' Or $(SolutionDir) == '*Undefined*'">..\</SolutionDir>
-=======
     <SolutionDir Condition="$(SolutionDir) == '' Or $(SolutionDir) == '*Undefined*'">..\</SolutionDir>
     <TargetFrameworkProfile />
->>>>>>> 47fd7325
   </PropertyGroup>
   <PropertyGroup Condition=" '$(Configuration)|$(Platform)' == 'Debug|AnyCPU' ">
     <DebugSymbols>true</DebugSymbols>
